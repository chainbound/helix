use std::{error::Error, fmt};

use axum::{
    http::{status::InvalidStatusCode, StatusCode},
    response::{IntoResponse, Response},
    Json,
};
use ethereum_consensus::ssz;
use serde::{Deserialize, Serialize};

#[derive(Debug, thiserror::Error)]
pub enum BeaconClientError {
    #[error("Reqwest error: {0}")]
    ReqwestError(#[from] reqwest::Error),

    #[error("URL parse error: {0}")]
    UrlError(#[from] url::ParseError),

    #[error("JSON serialization/deserialization error: {0}")]
    Json(#[from] serde_json::Error),

    #[error("error from API: {0}")]
    Api(#[from] ApiError),

    #[error("missing expected data in response: {0}")]
    MissingExpectedData(String),

    #[error("beacon node unavailable")]
    BeaconNodeUnavailable,

    #[error("block validation failed")]
    BlockValidationFailed,

    #[error("block integration failed")]
    BlockIntegrationFailed,

    #[error("beacon node syncing")]
    BeaconNodeSyncing,

    #[error("channel error")]
    ChannelError,

    #[error("block ssz-serialization error: {0}")]
    SszSerializationError(#[from] ssz::prelude::SerializeError),

    #[error("Error publishing block: {0}")]
    BlockPublishError(String),
<<<<<<< HEAD
=======

    #[error("Error initializing broadcaster: {0}")]
    BroadcasterInitError(String)
>>>>>>> eea29ae0
}

impl IntoResponse for BeaconClientError {
    fn into_response(self) -> Response {
        let message = self.to_string();
        let code = StatusCode::BAD_REQUEST;
        (code, Json(ApiError::ErrorMessage { code, message })).into_response()
    }
}

// NOTE: `IndexedError` must come before `ErrorMessage` so
// the `serde(untagged)` machinery does not greedily match it first.
#[derive(Serialize, Deserialize, Debug, Clone)]
#[serde(untagged)]
pub enum ApiError {
    IndexedError {
        #[serde(with = "helix_utils::serde::axum_as_u16")]
        code: StatusCode,
        message: String,
        failures: Vec<IndexedError>,
    },
    ErrorMessage {
        #[serde(with = "helix_utils::serde::axum_as_u16")]
        code: StatusCode,
        message: String,
    },
}

#[derive(Serialize, Deserialize, Debug, Clone)]
pub struct IndexedError {
    index: usize,
    message: String,
}

impl fmt::Display for ApiError {
    fn fmt(&self, f: &mut fmt::Formatter<'_>) -> fmt::Result {
        match self {
            Self::ErrorMessage { message, .. } => {
                write!(f, "{message}")
            }
            Self::IndexedError { message, failures, .. } => {
                write!(f, "{message}: ")?;
                for failure in failures {
                    write!(f, "{failure:?}, ")?;
                }
                Ok(())
            }
        }
    }
}

impl Error for ApiError {}

impl<'a> TryFrom<(u16, &'a str)> for ApiError {
    type Error = InvalidStatusCode;

    fn try_from((code, message): (u16, &'a str)) -> Result<Self, Self::Error> {
        let code = StatusCode::from_u16(code)?;
        Ok(Self::ErrorMessage { code, message: message.to_string() })
    }
}<|MERGE_RESOLUTION|>--- conflicted
+++ resolved
@@ -45,12 +45,9 @@
 
     #[error("Error publishing block: {0}")]
     BlockPublishError(String),
-<<<<<<< HEAD
-=======
 
     #[error("Error initializing broadcaster: {0}")]
     BroadcasterInitError(String)
->>>>>>> eea29ae0
 }
 
 impl IntoResponse for BeaconClientError {
