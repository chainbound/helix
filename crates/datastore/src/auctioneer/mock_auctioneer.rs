use std::sync::{atomic::AtomicBool, Arc, Mutex};

use async_trait::async_trait;
use ethereum_consensus::primitives::{BlsPublicKey, Hash32, U256};

use helix_common::versioned_payload::PayloadAndBlobs;
use helix_common::ProposerInfo;
use helix_database::types::BuilderInfoDocument;
use helix_common::{signing::RelaySigningContext, bid_submission::v2::header_submission::SignedHeaderSubmission};
use helix_common::{
    bid_submission::{BidTrace, SignedBidSubmission},
    eth::SignedBuilderBid,
    BuilderInfo,
};

use crate::{error::AuctioneerError, types::SaveBidAndUpdateTopBidResponse, Auctioneer};

#[derive(Default, Clone)]
pub struct MockAuctioneer {
    pub builder_info: Option<BuilderInfo>,
    pub builder_demoted: Arc<AtomicBool>,
    pub best_bid: Arc<Mutex<Option<SignedBuilderBid>>>,
    pub versioned_execution_payload: Arc<Mutex<Option<PayloadAndBlobs>>>,
}

impl MockAuctioneer {
    pub fn new() -> Self {
        Self {
            builder_info: None,
            builder_demoted: Arc::new(AtomicBool::new(false)),
            best_bid: Arc::new(Mutex::new(None)),
            versioned_execution_payload: Arc::new(Mutex::new(None)),
        }
    }
}

#[async_trait]
impl Auctioneer for MockAuctioneer {
    async fn get_last_slot_delivered(&self) -> Result<Option<u64>, AuctioneerError> {
        Ok(None)
    }
    async fn check_and_set_last_slot_and_hash_delivered(
        &self,
        _slot: u64,
        _hash: &Hash32,
    ) -> Result<(), AuctioneerError> {
        Ok(())
    }

    async fn get_best_bid(
        &self,
        _slot: u64,
        _parent_hash: &Hash32,
        _proposer_pub_key: &BlsPublicKey,
    ) -> Result<Option<SignedBuilderBid>, AuctioneerError> {
        // check if the value is 9999 and than return an error for testing
        if let Some(bid) = self.best_bid.lock().unwrap().clone() {
            if bid.value() == U256::from(9999) {
                return Err(AuctioneerError::UnexpectedValueType);
            }
        }
        Ok(self.best_bid.lock().unwrap().clone())
    }

    async fn save_execution_payload(
        &self,
        _slot: u64,
        _proposer_pub_key: &BlsPublicKey,
        _block_hash: &Hash32,
        _execution_payload: &PayloadAndBlobs,
    ) -> Result<(), AuctioneerError> {
        Ok(())
    }
    async fn get_execution_payload(
        &self,
        _slot: u64,
        _proposer_pub_key: &BlsPublicKey,
        _block_hash: &Hash32,
    ) -> Result<Option<PayloadAndBlobs>, AuctioneerError> {
        Ok(self.versioned_execution_payload.lock().unwrap().clone())
    }

    async fn get_bid_trace(
        &self,
        _slot: u64,
        _proposer_pub_key: &BlsPublicKey,
        _block_hash: &Hash32,
    ) -> Result<Option<BidTrace>, AuctioneerError> {
        Ok(None)
    }
    async fn save_bid_trace(&self, _bid_trace: &BidTrace) -> Result<(), AuctioneerError> {
        Ok(())
    }

    async fn get_builder_latest_payload_received_at(
        &self,
        _slot: u64,
        _builder_pub_key: &BlsPublicKey,
        _parent_hash: &Hash32,
        _proposer_pub_key: &BlsPublicKey,
    ) -> Result<Option<u64>, AuctioneerError> {
        Ok(None)
    }

    async fn save_builder_bid(
        &self,
        _slot: u64,
        _parent_hash: &Hash32,
        _proposer_pub_key: &BlsPublicKey,
        _builder_pub_key: &BlsPublicKey,
        _received_at: u128,
        _builder_bid: &SignedBuilderBid,
    ) -> Result<(), AuctioneerError> {
        Ok(())
    }

    async fn save_bid_and_update_top_bid(
        &self,
        _submission: &SignedBidSubmission,
        _received_at: u128,
        _cancellations_enabled: bool,
        _floor_value: U256,
        _state: &mut SaveBidAndUpdateTopBidResponse,
        _signing_context: &RelaySigningContext,
    ) -> Result<Option<(SignedBuilderBid, PayloadAndBlobs)>, AuctioneerError> {
        Ok(None)
    }

    async fn get_top_bid_value(
        &self,
        _slot: u64,
        _parent_hash: &Hash32,
        _proposer_pub_key: &BlsPublicKey,
    ) -> Result<Option<U256>, AuctioneerError> {
        Ok(None)
    }
    async fn get_builder_latest_value(
        &self,
        _slot: u64,
        _parent_hash: &Hash32,
        _proposer_pub_key: &BlsPublicKey,
        _builder_pub_key: &BlsPublicKey,
    ) -> Result<Option<U256>, AuctioneerError> {
        Ok(None)
    }
    async fn get_floor_bid_value(
        &self,
        _slot: u64,
        _parent_hash: &Hash32,
        _proposer_pub_key: &BlsPublicKey,
    ) -> Result<Option<U256>, AuctioneerError> {
        Ok(None)
    }

    async fn delete_builder_bid(
        &self,
        _slot: u64,
        _parent_hash: &Hash32,
        _proposer_pub_key: &BlsPublicKey,
        _builder_pub_key: &BlsPublicKey,
    ) -> Result<(), AuctioneerError> {
        Ok(())
    }

    async fn get_builder_info(
        &self,
        _builder_pub_key: &BlsPublicKey,
    ) -> Result<BuilderInfo, AuctioneerError> {
        Ok(self.builder_info.clone().unwrap_or_default())
    }

    async fn demote_builder(&self, _builder_pub_key: &BlsPublicKey) -> Result<(), AuctioneerError> {
        self.builder_demoted.store(true, std::sync::atomic::Ordering::Relaxed);
        Ok(())
    }

    async fn update_builder_infos(
        &self,
        _builder_infos: Vec<BuilderInfoDocument>,
    ) -> Result<(), AuctioneerError> {
        Ok(())
    }

    async fn seen_or_insert_block_hash(
        &self,
        _block_hash: &Hash32,
        _slot: u64,
        _parent_hash: &Hash32,
        _proposer_pub_key: &BlsPublicKey,
    ) -> Result<bool, AuctioneerError> {
        Ok(false)
    }

    async fn save_signed_builder_bid_and_update_top_bid(
        &self,
        _builder_bid: &SignedBuilderBid,
        _bid_trace: &BidTrace,
        _received_at: u128,
        __cancellations_enabled: bool,
        _floor_value: U256,
        _state: &mut SaveBidAndUpdateTopBidResponse,
    ) -> Result<(), AuctioneerError> {
        Ok(())
    }

    async fn save_header_submission_and_update_top_bid(
        &self,
        _submission: &SignedHeaderSubmission,
        _received_at: u128,
        _cancellations_enabled: bool,
        _floor_value: U256,
        _state: &mut SaveBidAndUpdateTopBidResponse,
        _signing_context: &RelaySigningContext,
    ) -> Result<Option<SignedBuilderBid>, AuctioneerError> {
        Ok(None)
    }

    async fn update_trusted_proposers(
        &self,
        _proposer_whitelist: Vec<ProposerInfo>,
    ) -> Result<(), AuctioneerError> {
        Ok(())
    }

    async fn is_trusted_proposer(
        &self,
        _proposer_pub_key: &BlsPublicKey,
    ) -> Result<bool, AuctioneerError> {
        Ok(true)
<<<<<<< HEAD
    }

    async fn try_acquire_or_renew_leadership(&self, leader: bool) -> bool {
        true
=======
>>>>>>> 5e112e92
    }
}<|MERGE_RESOLUTION|>--- conflicted
+++ resolved
@@ -227,12 +227,9 @@
         _proposer_pub_key: &BlsPublicKey,
     ) -> Result<bool, AuctioneerError> {
         Ok(true)
-<<<<<<< HEAD
     }
 
     async fn try_acquire_or_renew_leadership(&self, leader: bool) -> bool {
         true
-=======
->>>>>>> 5e112e92
     }
 }